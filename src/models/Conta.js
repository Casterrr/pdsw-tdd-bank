/**
 * Classe que representa uma conta bancária
 */
import { randomUUID } from 'crypto';

class Conta {
  constructor(titular, cpf, saldo = 0, limite = 1000) {
    // Sempre gerar um ID aleatório usando randomUUID
    this.id = randomUUID();
    
    // Validar o titular
    if (!titular || typeof titular !== 'string' || titular.trim() === '') {
      throw new Error('Titular da conta é obrigatório');
    }
    this.titular = titular.trim();
    
    // Validar o CPF
    if (!this.validarCPF(cpf)) {
      throw new Error('CPF inválido');
    }
    this.cpf = cpf;
    
    // Validar o saldo inicial
    const saldoNumerico = Number(saldo);
    if (isNaN(saldoNumerico)) {
      throw new Error('Saldo inicial deve ser um número');
    }
    this.saldo = saldoNumerico;
    
    // Validar o limite
    const limiteNumerico = Number(limite);
    if (isNaN(limiteNumerico) || limiteNumerico < 0) {
      throw new Error('Limite deve ser um número não negativo');
    }
    this.limite = limiteNumerico;
    
    // Inicializar outros campos
    this.ativa = true;
    this.dataCriacao = new Date();
  }

  /**
   * Valida se um CPF é válido
   * @param {string} cpf - O CPF a ser validado
   * @returns {boolean} - Verdadeiro se o CPF for válido, falso caso contrário
   */
  validarCPF(cpf) {
    if (!cpf) return false;
    
    // Algoritmo real de validação de CPF
    // Remove caracteres não numéricos
    const cpfLimpo = cpf.toString().replace(/\D/g, '');
    
    // Verifica se tem 11 dígitos
    if (cpfLimpo.length !== 11) return false;
    
    // Verifica se todos os dígitos são iguais, o que invalida o CPF
    if (/^(\d)\1{10}$/.test(cpfLimpo)) return false;
    
    // Cálculo do primeiro dígito verificador
    let soma = 0;
    for (let i = 0; i < 9; i++) {
      soma += parseInt(cpfLimpo.charAt(i)) * (10 - i);
    }
    
    let resto = soma % 11;
    let digitoVerificador1 = resto < 2 ? 0 : 11 - resto;
    
    // Verifica o primeiro dígito verificador
    if (digitoVerificador1 !== parseInt(cpfLimpo.charAt(9))) {
      return false;
    }
    
    // Cálculo do segundo dígito verificador
    soma = 0;
    for (let i = 0; i < 10; i++) {
      soma += parseInt(cpfLimpo.charAt(i)) * (11 - i);
    }
    
    resto = soma % 11;
    let digitoVerificador2 = resto < 2 ? 0 : 11 - resto;
    
    // Verifica o segundo dígito verificador
    if (digitoVerificador2 !== parseInt(cpfLimpo.charAt(10))) {
      return false;
    }
    
    return true;
<<<<<<< HEAD
  }

  /**
   * Formata o CPF com a máscara padrão (XXX.XXX.XXX-XX)
   * @returns {string} - O CPF formatado
   */
  formatarCPF() {
    // Garantir que estamos trabalhando com string e remover caracteres não numéricos
    const cpfLimpo = this.cpf.toString().replace(/\D/g, '');
    
    // Se o CPF não tiver 11 dígitos, retorna o valor original
    if (cpfLimpo.length !== 11) {
      return this.cpf;
    }
    
    // Aplicar a máscara de formatação
    return cpfLimpo.replace(/(\d{3})(\d{3})(\d{3})(\d{2})/, '$1.$2.$3-$4');
=======
>>>>>>> 3988d7a4
  }

  depositar(valor) {
    // Garantir que o valor é um número
    const valorNumerico = Number(valor);
    
    // Verificar se é um número válido
    if (isNaN(valorNumerico)) {
      throw new Error('O valor do depósito deve ser um número');
    }
    
    // Verificar se é positivo
    if (valorNumerico <= 0) {
      throw new Error('O valor do depósito deve ser positivo');
    }
    
    // Verificar se a conta está ativa
    if (!this.ativa) {
      throw new Error('Não é possível depositar em uma conta inativa');
    }

    // Arredondar para 2 casas decimais para evitar problemas de ponto flutuante
    this.saldo = Math.round((this.saldo + valorNumerico) * 100) / 100;
    return this.saldo;
  }

  sacar(valor) {
    // Garantir que o valor é um número
    const valorNumerico = Number(valor);
    
    // Verificar se é um número válido
    if (isNaN(valorNumerico)) {
      throw new Error('O valor do saque deve ser um número');
    }
    
    // Verificar se é positivo
    if (valorNumerico <= 0) {
      throw new Error('O valor do saque deve ser positivo');
    }
    
    // Verificar se a conta está ativa
    if (!this.ativa) {
      throw new Error('Não é possível sacar de uma conta inativa');
    }
    
    // Verificar se há saldo suficiente (considerando o limite)
    const saldoDisponivel = this.saldo + this.limite;
    if (valorNumerico > saldoDisponivel) {
      throw new Error('Saldo insuficiente');
    }
    
    // Arredondar para 2 casas decimais para evitar problemas de ponto flutuante
    this.saldo = Math.round((this.saldo - valorNumerico) * 100) / 100;
    return this.saldo;
  }

  transferir(valor, contaDestino) {
    // Validar a conta de destino
    if (!contaDestino || !(contaDestino instanceof Conta)) {
      throw new Error('Conta de destino inválida');
    }
    
    // Garantir que o valor é um número
    const valorNumerico = Number(valor);
    
    // Verificar se é um número válido
    if (isNaN(valorNumerico)) {
      throw new Error('O valor da transferência deve ser um número');
    }
    
    // Verificar se é positivo
    if (valorNumerico <= 0) {
      throw new Error('O valor da transferência deve ser positivo');
    }
    
    // Verificar se as contas são diferentes
    if (this.id === contaDestino.id) {
      throw new Error('Não é possível transferir para a mesma conta');
    }
    
    // Realizar o saque na conta de origem
    this.sacar(valorNumerico);
    
    // Realizar o depósito na conta de destino
    contaDestino.depositar(valorNumerico);
    
    return true;
  }
  
  inativar() {
    // Verificar se a conta já está inativa
    if (!this.ativa) {
      throw new Error('A conta já está inativa');
    }
    
    this.ativa = false;
    return this.ativa;
  }
  
  reativar() {
    // Verificar se a conta já está ativa
    if (this.ativa) {
      throw new Error('A conta já está ativa');
    }
    
    this.ativa = true;
    return this.ativa;
  }
}

export default Conta; <|MERGE_RESOLUTION|>--- conflicted
+++ resolved
@@ -86,26 +86,6 @@
     }
     
     return true;
-<<<<<<< HEAD
-  }
-
-  /**
-   * Formata o CPF com a máscara padrão (XXX.XXX.XXX-XX)
-   * @returns {string} - O CPF formatado
-   */
-  formatarCPF() {
-    // Garantir que estamos trabalhando com string e remover caracteres não numéricos
-    const cpfLimpo = this.cpf.toString().replace(/\D/g, '');
-    
-    // Se o CPF não tiver 11 dígitos, retorna o valor original
-    if (cpfLimpo.length !== 11) {
-      return this.cpf;
-    }
-    
-    // Aplicar a máscara de formatação
-    return cpfLimpo.replace(/(\d{3})(\d{3})(\d{3})(\d{2})/, '$1.$2.$3-$4');
-=======
->>>>>>> 3988d7a4
   }
 
   depositar(valor) {
